--- conflicted
+++ resolved
@@ -1255,15 +1255,12 @@
     void ggml_metal_graph_find_concurrency(struct ggml_metal_context * ctx, struct ggml_cgraph * gf, bool check_mem);
     """
     ...
-<<<<<<< HEAD
-=======
   def ggml_metal_host_free(data: ffi.CData) -> None:
     """void   ggml_metal_host_free  (void * data);"""
     ...
   def ggml_metal_host_malloc(n: int) -> ffi.CData:
     """void * ggml_metal_host_malloc(size_t n);"""
     ...
->>>>>>> dd1d5759
   def ggml_metal_if_optimized(ctx: ffi.CData) -> int:
     """
     if the graph has been optimized for concurrently dispatch, return length of the concur_list if optimized
